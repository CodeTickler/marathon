--- conflicted
+++ resolved
@@ -20,11 +20,9 @@
 
     cmd: Option[String] = None,
 
-<<<<<<< HEAD
+    user: Option[String] = None,
+
     env: Option[Map[String, String]] = None,
-=======
-    user: Option[String] = None,
->>>>>>> b886a05d
 
     instances: Option[JInt] = None,
 
@@ -32,17 +30,15 @@
 
     mem: Option[JDouble] = None,
 
+    disk: Option[JDouble] = None,
+
     uris: Option[Seq[String]] = None,
 
     @FieldPortsArray ports: Option[Seq[JInt]] = None,
 
-<<<<<<< HEAD
-    taskRateLimit: Option[JDouble] = None,
-=======
     @FieldJsonProperty("backoffSeconds") backoff: Option[FiniteDuration] = None,
 
     backoffFactor: Option[JDouble] = None,
->>>>>>> b886a05d
 
     constraints: Option[Set[Constraint]] = None,
 
@@ -62,89 +58,26 @@
     * Returns the supplied [[AppDefinition]] after updating its members
     * with respect to this update request.
     */
-<<<<<<< HEAD
   def apply(app: AppDefinition): AppDefinition = app.copy(
     app.id,
     cmd.getOrElse(app.cmd),
+    user,
     env.getOrElse(app.env),
     instances.getOrElse(app.instances),
     cpus.getOrElse(app.cpus),
     mem.getOrElse(app.mem),
+    disk.getOrElse(app.disk),
     executor.getOrElse(app.executor),
     constraints.getOrElse(app.constraints),
     uris.getOrElse(app.uris),
     ports.getOrElse(app.ports),
-    taskRateLimit.getOrElse(app.taskRateLimit),
+    backoff.getOrElse(app.backoff),
+    backoffFactor.getOrElse(app.backoffFactor),
     container.orElse(app.container),
     healthChecks.getOrElse(app.healthChecks),
     dependencies.map(_.map(_.canonicalPath(app.id))).getOrElse(app.dependencies),
     upgradeStrategy.getOrElse(app.upgradeStrategy),
-    Timestamp.now()
+    version.getOrElse(Timestamp.now())
   )
-=======
-  def apply(app: AppDefinition): AppDefinition = {
 
-    var updated = app
-
-    for (v <- cmd) updated = updated.copy(cmd = v)
-    for (v <- instances) updated = updated.copy(instances = v)
-    for (v <- cpus) updated = updated.copy(cpus = v)
-    for (v <- mem) updated = updated.copy(mem = v)
-    for (v <- uris) updated = updated.copy(uris = v)
-    for (v <- ports) updated = updated.copy(ports = v)
-    for (v <- backoff) updated = updated.copy(backoff = v)
-    for (v <- backoffFactor) updated = updated.copy(backoffFactor = v)
-    for (v <- constraints) updated = updated.copy(constraints = v)
-    for (v <- executor) updated = updated.copy(executor = v)
-    for (v <- healthChecks) updated = updated.copy(healthChecks = v)
-
-    updated.copy(
-      user = user,
-      container = container.orElse(app.container),
-      version = Timestamp.now()
-    )
-  }
->>>>>>> b886a05d
-
-}
-
-object AppUpdate {
-
-  /**
-    * Creates an AppUpdate from the supplied AppDefinition
-    */
-  def fromAppDefinition(app: AppDefinition): AppUpdate =
-    AppUpdate(
-<<<<<<< HEAD
-      Option(app.id),
-      Option(app.cmd),
-      Option(app.env),
-      Option(app.instances),
-      Option(app.cpus),
-      Option(app.mem),
-      Option(app.uris),
-      Option(app.ports),
-      Option(app.taskRateLimit),
-      Option(app.constraints),
-      Option(app.executor),
-      app.container,
-      Option(app.healthChecks),
-      Option(app.dependencies),
-      Option(app.upgradeStrategy),
-      Option(app.version)
-=======
-      cmd = Option(app.cmd),
-      instances = Option(app.instances),
-      cpus = Option(app.cpus),
-      mem = Option(app.mem),
-      uris = Option(app.uris),
-      ports = Option(app.ports),
-      backoff = Option(app.backoff),
-      backoffFactor = Option(app.backoffFactor),
-      constraints = Option(app.constraints),
-      executor = Option(app.executor),
-      container = app.container,
-      healthChecks = Option(app.healthChecks)
->>>>>>> b886a05d
-    )
 }